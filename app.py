"""
LLM Interactive Client Application

This module provides a Gradio-based web interface for interacting with various LLM providers
including OpenAI, OpenRouter, and custom API endpoints. It supports real-time streaming responses,
configurable parameters, and comprehensive error handling.

Features:
- Multiple provider support (OpenAI, OpenRouter, Custom)
- Dynamic model selection based on provider
- Configurable generation parameters (temperature, max tokens, etc.)
- Streaming and non-streaming response modes
- Error handling with user-friendly messages
- Response metadata display

Dependencies:
- gradio: For the web interface
- openai: For API client functionality
- config: Module containing configuration constants
"""

import gradio as gr
import config
import os
import time
from openai import OpenAI, AuthenticationError, RateLimitError, APIError, NotFoundError, APIConnectionError
from rag import RAGManager

# Initialize RAG manager
rag_manager = RAGManager(db_name=config.DEFAULT_VECTOR_DB_NAME, openai_api_key=os.getenv("OPENAI_API_KEY"))

def update_model_choices(provider):
    """
    Update the model dropdown choices based on the selected provider.
    For Custom provider, hide dropdown and show text input.
    Uses dynamic model fetching with fallback to hardcoded lists.
    """
    if provider == "OpenAI":
        models = config.get_models_for_provider("OpenAI")
        return gr.update(choices=models, value=models[0] if models else None, visible=True), gr.update(visible=False)
    elif provider == "OpenRouter":
        models = config.get_models_for_provider("OpenRouter")
        return gr.update(choices=models, value=models[0] if models else None, visible=True), gr.update(visible=False)
    elif provider == "Custom":
        return gr.update(visible=False), gr.update(visible=True)
    else:
        return gr.update(choices=[], visible=False), gr.update(visible=False)

def update_custom_fields(provider):
    """
    Show custom provider fields only when Custom is selected.
    """
    visible = provider == "Custom"
    return gr.update(visible=visible)

def update_judge_visibility(enable_judge):
    """
    Show judge configuration and evaluation sections only when judge is enabled.
    Also show/hide the "use same LLM" checkbox.
    """
    return (
        gr.update(visible=enable_judge),  # use_same_llm checkbox
        gr.update(visible=enable_judge),  # judge_config_section
        gr.update(visible=enable_judge)   # judge_column (output)
    )

def update_judge_llm_config_visibility(enable_judge, use_same_llm):
    """
    Show judge LLM configuration only when judge is enabled and not using same LLM.
    """
    show_config = enable_judge and not use_same_llm
    return gr.update(visible=show_config)

def get_model(provider, model_dd, model_tb):
    """
    Determine the model name based on the selected provider.

    Args:
        provider (str): The selected provider ("OpenAI", "OpenRouter", "Custom").
        model_dd (str): Model selected from dropdown.
        model_tb (str): Model entered in textbox for custom provider.

    Returns:
        str: The model name to use for the API call.
    """
    if provider == "Custom":
        return model_tb
    else:
        return model_dd

def get_api_base_url(provider, base_url):
    """
    Get the API base URL based on the provider.

    Args:
        provider (str): The selected provider.
        base_url (str): Custom base URL provided by user.

    Returns:
        str: The base URL for the API client.
    """
    if provider == "OpenAI":
        return config.OPENAI_BASE_URL
    elif provider == "OpenRouter":
        return config.OPENROUTER_BASE_URL
    else:  # Custom
        return base_url

def get_api_key(provider, api_key):
    """
    Retrieve the API key, preferring environment variables over user input.

    Args:
        provider (str): The selected provider.
        api_key (str): API key provided by user.

    Returns:
        str or None: The API key to use for authentication, or None if no key available.
    """
    if provider == "OpenAI":
        key = os.getenv("OPENAI_API_KEY") or api_key
        return key if key else None
    elif provider == "OpenRouter":
        key = os.getenv("OPENROUTER_API_KEY") or api_key
        return key if key else None
    else:  # Custom
        return api_key if api_key else None

def create_client(api_base_url, api_key_final):
    """
    Create an OpenAI client instance with the specified base URL and API key.

    Args:
        api_base_url (str): The base URL for the API.
        api_key_final (str or None): The API key for authentication.

    Returns:
        OpenAI: An instance of the OpenAI client.

    Raises:
        ValueError: If api_key_final is None or empty.
    """
    if not api_key_final:
        raise ValueError("API key is required but not provided. Please set the API key via environment variable or input field.")
    return OpenAI(base_url=api_base_url, api_key=api_key_final)

def prepare_messages(system, prompt):
    """
    Prepare the list of messages for the API call.

    Args:
        system (str): The system message defining AI behavior.
        prompt (str): The user prompt.

    Returns:
        list: List of message dictionaries.
    """
    return [
        {"role": "system", "content": system},
        {"role": "user", "content": prompt}
    ]

def handle_api_response(client, model, messages, temp, max_tok, top_p_val, freq_pen, pres_pen, stream=False):
    """
    Handle API response with unified streaming and non-streaming logic.

    Args:
        client (OpenAI): The OpenAI client instance.
        model (str): The model name.
        messages (list): List of messages.
        temp (float): Temperature parameter.
        max_tok (int): Max tokens.
        top_p_val (float): Top-p parameter.
        freq_pen (float): Frequency penalty.
        pres_pen (float): Presence penalty.
        stream (bool): Whether to use streaming mode.

    Yields:
        tuple: (response_content, usage, reasoning)
        - For streaming: yields partial results as they arrive
        - For non-streaming: yields final result once
    """
    response = client.chat.completions.create(
        model=model,
        messages=messages,
        temperature=temp,
        max_completion_tokens=max_tok,
        top_p=top_p_val,
        frequency_penalty=freq_pen,
        presence_penalty=pres_pen,
        stream=stream
    )

    if stream:
        # Streaming mode: yield partial results as they arrive
        full_response = ""
        full_reasoning = ""
        usage = None
        for chunk in response:
            if chunk.choices[0].delta.content:
                full_response += chunk.choices[0].delta.content
                yield full_response, usage, full_reasoning
            if hasattr(chunk.choices[0].delta, 'reasoning') and chunk.choices[0].delta.reasoning:
                full_reasoning += chunk.choices[0].delta.reasoning
                yield full_response, usage, full_reasoning
            if chunk.usage:
                usage = chunk.usage
                yield full_response, usage, full_reasoning
    else:
        # Non-streaming mode: yield final result once
        full_response = response.choices[0].message.content
        usage = response.usage
        reasoning = getattr(response.choices[0].message, 'reasoning', None) or ""
        yield full_response, usage, reasoning

def format_metadata(model, provider, response_time, usage, error_message, judge_enabled=False, judge_data=None):
    """
    Format the response metadata for display, including judge information if available.

    Args:
        model (str): The model name.
        provider (str): The provider name.
        response_time (float): Time taken for the response.
        usage: Token usage object from the API.
        error_message (str): Error message if any.
        judge_enabled (bool): Whether judge evaluation was enabled.
        judge_data (dict): Judge metadata including model, provider, evaluation time.

    Returns:
        str: Formatted metadata string.
    """
    if error_message:
        return ""

    metadata_str = f"""
**Main Response:**
- **Model:** {model}
- **Provider:** {provider}
- **Response Time:** {response_time:.2f} seconds
- **Token Usage:** {usage.total_tokens if usage else 'N/A'}
"""

<<<<<<< HEAD
# RAG-specific functions
def initialize_rag_with_api_key(provider, api_key, custom_api_key):
    """Initialize RAG manager with appropriate API key based on provider."""
    openai_key = None

    if provider == "OpenAI":
        openai_key = os.getenv("OPENAI_API_KEY") or api_key
    elif provider == "OpenRouter":
        openai_key = os.getenv("OPENROUTER_API_KEY") or api_key
    elif provider == "Custom":
        openai_key = custom_api_key

    if openai_key:
        rag_manager.set_api_key(openai_key)
        return True, "RAG initialized with API key"
    else:
        return False, "No API key available for RAG initialization"

def load_knowledge_base(knowledge_base_path, file_pattern):
    """Load documents from knowledge base."""
    if not knowledge_base_path:
        return False, "Please specify a knowledge base path", "No documents loaded"

    success, message, doc_count = rag_manager.load_documents_from_folder(knowledge_base_path, file_pattern)
    status_msg = f"Status: {message}"
    return success, status_msg, f"Documents: {doc_count}" if success else "Documents: 0"

def create_vector_db():
    """Create vector database from loaded documents."""
    success, message = rag_manager.create_vector_database()
    return success, f"Vector DB: {message}"

def load_existing_vector_db():
    """Load existing vector database."""
    success, message = rag_manager.load_existing_vector_database()
    return success, f"Vector DB: {message}"

def auto_load_rag_database(rag_enabled, provider):
    """Auto-load existing database when RAG is enabled (using environment API keys)."""
    if not rag_enabled:
        return "RAG disabled"

    # Initialize RAG with environment API key
    rag_success, rag_message = initialize_rag_with_api_key(provider, None, None)  # Use env keys
    if not rag_success:
        return f"⚠️ {rag_message}"

    # Check if database exists and try to load it
    if os.path.exists(config.DEFAULT_VECTOR_DB_NAME):
        success, message = load_existing_vector_db()
        if success:
            stats = rag_manager.get_database_stats()
            if stats.get("status") == "Active":
                return f"✅ Auto-loaded existing database | Documents: {stats['document_count']}"
            else:
                return f"⚠️ Database exists but couldn't load: {stats['status']}"
        else:
            return f"⚠️ Database folder exists but couldn't load"
    else:
        return "📂 No database found - click Initialize to create one"

def create_2d_visualization():
    """Create 2D vector visualization."""
    fig = rag_manager.create_vector_visualization(dimensions=2)
    return fig

def create_3d_visualization():
    """Create 3D vector visualization."""
    fig = rag_manager.create_vector_visualization(dimensions=3)
    return fig


def initialize_or_update_rag_database(knowledge_base_path, file_pattern):
    """
    Combined function to load documents and create/update vector database in one step.
    Only recreates embeddings when necessary (new documents or no existing database).

    Args:
        knowledge_base_path (str): Path to knowledge base folder
        file_pattern (str): File pattern to match

    Returns:
        tuple: (status_message, doc_count_message)
    """
    try:
        # Check if database already exists and is working
        if os.path.exists(config.DEFAULT_VECTOR_DB_NAME):
            try:
                existing_success, _ = load_existing_vector_db()
                if existing_success:
                    stats = rag_manager.get_database_stats()
                    if stats.get("status") == "Active":
                        return f"✅ Using existing database | Documents: {stats['document_count']} | Tip: Only initialize if you have new documents", f"Documents: {stats['document_count']}"
            except:
                pass  # Continue with recreation if existing DB has issues

        # Step 1: Load documents
        success, doc_message, doc_count = load_knowledge_base(knowledge_base_path, file_pattern)

        if not success:
            return f"❌ {doc_message}", "Documents: 0"

        # Step 2: Create/Update vector database (recreate embeddings)
        db_success, db_message = create_vector_db()

        if db_success:
            return f"✅ Successfully initialized RAG database: {doc_count} documents loaded and indexed", f"Documents: {doc_count}"
        else:
            return f"⚠️ Documents loaded but database creation failed: {db_message}", f"Documents: {doc_count}"

    except Exception as e:
        return f"❌ Error initializing RAG database: {str(e)}", "Documents: 0"


def prepare_messages_with_rag(system, prompt):
    """
    Prepare messages for API call with RAG context included.

    Args:
        system (str): System message
        prompt (str): User prompt

    Returns:
        tuple: (messages, retrieved_context)
    """
    retrieved_docs = rag_manager.get_retrieval_context(prompt)  # Uses config.DEFAULT_RETRIEVAL_K
    if retrieved_docs:
        # Format retrieved context with similarity scores
        context_parts = []
        llm_context_parts = []

        for i, doc in enumerate(retrieved_docs):
            doc_type = doc.metadata.get('doc_type', 'unknown')
            similarity_score = doc.metadata.get('similarity_score', 'N/A')
            similarity_percentage = doc.metadata.get('similarity_percentage', 'N/A')

            # Format for user display (with scores)
            if isinstance(similarity_score, float):
                score_display = f"Distance: {similarity_score:.4f} | Similarity: {similarity_percentage:.1f}%"
            else:
                score_display = "Score: N/A"

            context_parts.append(
                f"**Document {i+1}** (Type: {doc_type}) | {score_display}\n"
                f"Content: {doc.page_content}\n"
                f"{'='*80}"
            )

            # Format for LLM context (without scores to reduce token usage)
            llm_context_parts.append(f"Document {i+1} (Type: {doc_type}):\n{doc.page_content}")

        # User-facing context with scores
        user_context = "\n\n".join(context_parts)

        # LLM context without scores
        llm_context = "\n\n".join(llm_context_parts)

        # Modify system message to include context for LLM
        enhanced_system = f"{system}\n\nRelevant context from knowledge base:\n{llm_context}\n\nPlease use this context to inform your response when relevant."

        return [
            {"role": "system", "content": enhanced_system},
            {"role": "user", "content": prompt}
        ], user_context
    else:
        return [
            {"role": "system", "content": system},
            {"role": "user", "content": prompt}
        ], "No relevant documents found in knowledge base."

def prepare_messages(system, prompt):
    """
    Prepare standard messages for API call without RAG.

    Args:
        system (str): System message
        prompt (str): User prompt

    Returns:
        tuple: (messages, empty_context)
    """
    return [
        {"role": "system", "content": system},
        {"role": "user", "content": prompt}
    ], ""
=======
    if judge_enabled and judge_data:
        judge_model = judge_data.get('model', 'N/A')
        judge_provider = judge_data.get('provider', 'N/A')
        judge_time = judge_data.get('evaluation_time', 0)
        judge_same_llm = judge_data.get('same_llm', False)
        judge_usage = judge_data.get('usage', None)

        metadata_str += f"""
**Judge Evaluation:**
- **Judge Model:** {judge_model}
- **Judge Provider:** {judge_provider}
- **Same LLM as Main:** {'Yes' if judge_same_llm else 'No'}
- **Judge Evaluation Time:** {judge_time:.2f} seconds
- **Judge Token Usage:** {judge_usage.total_tokens if judge_usage else 'N/A'}
"""
    elif judge_enabled:
        metadata_str += f"""
**Judge Evaluation:** Enabled (evaluation in progress or failed)
"""

    return metadata_str

def evaluate_with_judge(client, judge_model, system, prompt, response, criteria, scale, temperature):
    """
    Evaluate a response using an LLM judge.

    Args:
        client (OpenAI): The judge client instance.
        judge_model (str): The judge model name.
        system (str): Original system message.
        prompt (str): Original user prompt.
        response (str): The response to evaluate.
        criteria (str): Evaluation criteria.
        scale (str): Scoring scale ("1-5", "1-10", "1-100").
        temperature (float): Judge temperature.

    Returns:
        tuple: (score, confidence, feedback, reasoning, usage)
    """
    max_score = int(scale.split('-')[1])

    judge_prompt = f"""You are an expert judge evaluating AI responses. Please evaluate the following response based on these criteria: {criteria}

Original Query: {prompt}
Original System: {system}

Response to evaluate: {response}

Please provide your evaluation in the following JSON format:
{{
    "score": <numerical score between 1 and {max_score}>,
    "confidence": <confidence in your score between 0 and 1>,
    "feedback": "<brief feedback on the response quality>",
    "reasoning": "<your reasoning process for the score>"
}}

Be strict but fair in your evaluation. Consider accuracy, helpfulness, clarity, and relevance."""

    try:
        judge_response = client.chat.completions.create(
            model=judge_model,
            messages=[{"role": "user", "content": judge_prompt}],
            temperature=temperature,
            max_completion_tokens=1000,
            stream=False
        )

        # Parse the JSON response
        result_text = judge_response.choices[0].message.content.strip()
        usage = judge_response.usage

        # Try to extract JSON from the response
        try:
            # Look for JSON in the response
            start_idx = result_text.find('{')
            end_idx = result_text.rfind('}') + 1
            if start_idx != -1 and end_idx != -1:
                json_str = result_text[start_idx:end_idx]
                result = json.loads(json_str)

                score = float(result.get('score', 0))
                confidence = float(result.get('confidence', 0))
                feedback = str(result.get('feedback', ''))
                reasoning = str(result.get('reasoning', ''))

                return score, confidence, feedback, reasoning, usage
            else:
                # Fallback parsing if no JSON found
                return 0, 0, "Could not parse judge response", result_text, usage
        except json.JSONDecodeError:
            return 0, 0, "Invalid JSON in judge response", result_text, usage

    except Exception as e:
        return 0, 0, f"Judge evaluation failed: {str(e)}", str(e), None

def get_judge_client(judge_provider, judge_base_url, judge_api_key):
    """
    Create a judge client instance.

    Args:
        judge_provider (str): The judge provider.
        judge_base_url (str): Custom judge base URL.
        judge_api_key (str): Judge API key.

    Returns:
        OpenAI: Judge client instance.
    """
    api_base_url = get_api_base_url(judge_provider, judge_base_url)
    api_key_final = get_api_key(judge_provider, judge_api_key)
    return create_client(api_base_url, api_key_final)
>>>>>>> 7acdf1ac

# Gradio interface definition
# Creates the web UI for the LLM client using Gradio Blocks
with gr.Blocks(title="LLM Interactive Client") as demo:
    # Main title
    gr.Markdown("# LLM Interactive Client")

    # Provider Selection Section
    # Radio button to choose between OpenAI, OpenRouter, or Custom provider
    provider_radio = gr.Radio(
        choices=config.PROVIDERS,
        value="OpenAI",
        label="Select Provider",
        info="Choose the LLM provider"
    )

    # Custom Provider Configuration (visible only when Custom is selected)
    with gr.Column(visible=False) as custom_row:
        gr.Markdown("### Custom Provider Configuration")
        with gr.Row():
            custom_base_url = gr.Textbox(
                label="Custom Endpoint URL",
                placeholder="https://your-api-endpoint.com/v1",
                info="Enter your custom OpenAI-compatible API endpoint"
            )
            custom_api_key = gr.Textbox(
                label="Custom API Key",
                type="password",
                info="API key for your custom endpoint"
            )

    # Model Selection Section
    # Dropdown for predefined models, textbox for custom model names
    with gr.Row():
        initial_models = config.get_models_for_provider("OpenAI")
        model_dropdown = gr.Dropdown(
            choices=initial_models,
            value=initial_models[0] if initial_models else None,
            label="Select Model",
            visible=True
        )
        model_textbox = gr.Textbox(
            label="Custom Model Name",
            placeholder="e.g., gpt-3.5-turbo, claude-3-sonnet",
            info="Enter the exact model name for your custom endpoint",
            visible=False
        )

    # Event handlers for provider selection
    # Update model choices and custom fields visibility based on provider
    provider_radio.change(
        fn=update_model_choices,
        inputs=provider_radio,
        outputs=[model_dropdown, model_textbox]
    )
    provider_radio.change(
        fn=update_custom_fields,
        inputs=provider_radio,
        outputs=[custom_row]
    )

    # Input Section
    gr.Markdown("## Input Section")

    # System message input to define AI behavior
    system_message = gr.Textbox(label="System Message", lines=2, info="Set the AI's role or behavior, e.g., 'You are a helpful assistant.'")

    # User prompt input for the query
    user_prompt = gr.Textbox(label="User Prompt", lines=4, info="Enter your message or query for the AI.")

    # Parameters Section
    gr.Markdown("## Parameters")
    with gr.Row():
        temperature = gr.Slider(minimum=0.0, maximum=2.0, value=config.DEFAULT_TEMPERATURE, label="Temperature", info="Controls the randomness of the output. Higher values (e.g., 1.0) make responses more creative and varied, while lower values (e.g., 0.1) make them more focused and deterministic.")
        max_tokens = gr.Slider(minimum=100, maximum=4096, value=config.DEFAULT_MAX_TOKENS, label="Max Tokens", info="The maximum number of tokens (words or parts of words) the model can generate in its response.")
    with gr.Row():
        top_p = gr.Slider(minimum=0.0, maximum=1.0, value=config.DEFAULT_TOP_P, label="Top-p", info="Nucleus sampling parameter. Lower values focus on the most likely tokens, making output more coherent; higher values allow more diversity.")
        frequency_penalty = gr.Slider(minimum=-2.0, maximum=2.0, value=config.DEFAULT_FREQUENCY_PENALTY, label="Frequency Penalty", info="Reduces repetition of frequent tokens. Positive values decrease the likelihood of repeating words already used.")
        presence_penalty = gr.Slider(minimum=-2.0, maximum=2.0, value=config.DEFAULT_PRESENCE_PENALTY, label="Presence Penalty", info="Reduces repetition of topics. Positive values encourage introducing new topics in the response.")
    # Checkbox to enable/disable streaming responses
    streaming = gr.Checkbox(value=config.DEFAULT_STREAMING, label="Streaming Responses")

<<<<<<< HEAD
    # RAG Section
    gr.Markdown("## RAG (Retrieval Augmented Generation)")
    with gr.Row():
        enable_rag = gr.Checkbox(value=config.DEFAULT_RAG_ENABLED, label="Enable RAG")
        rag_status = gr.Textbox(label="RAG Status", value="Not initialized", interactive=False)

    with gr.Accordion("RAG Configuration", open=False):
        with gr.Row():
            knowledge_base_path = gr.Textbox(
                label="Knowledge Base Path",
                value=config.DEFAULT_KNOWLEDGE_BASE_PATH,
                placeholder="Path to your knowledge base folder",
                info="Folder containing documents to index"
            )
            file_pattern = gr.Dropdown(
                choices=config.RAG_FILE_PATTERNS,
                value=config.RAG_FILE_PATTERNS[0],
                label="File Pattern",
                info="Type of files to process"
            )

        with gr.Row():
            initialize_rag_btn = gr.Button("🚀 Initialize RAG Database (Only needed for new/changed documents)", variant="primary")

        # Check if database exists on page load
        initial_status = "📂 No database found - click Initialize to create one"
        initial_docs = "0"
        if os.path.exists(config.DEFAULT_VECTOR_DB_NAME):
            initial_status = "📁 Database folder found - enable RAG to auto-load"

        with gr.Row():
            rag_status = gr.Textbox(label="RAG Status", value=initial_status, interactive=False)
            doc_count = gr.Textbox(label="Documents", value=initial_docs, interactive=False)

    with gr.Accordion("Vector Visualization", open=False):
        with gr.Row():
            viz_2d_btn = gr.Button("Generate 2D Plot")
            viz_3d_btn = gr.Button("Generate 3D Plot")

        with gr.Row():
            viz_2d_plot = gr.Plot(label="2D Vector Visualization")
            viz_3d_plot = gr.Plot(label="3D Vector Visualization")
=======
    # Judge Configuration Section
    gr.Markdown("## LLM Judge Configuration")
    enable_judge = gr.Checkbox(value=False, label="Enable LLM Judge", info="Use another LLM to evaluate and score the response")
    use_same_llm = gr.Checkbox(value=True, label="Use same LLM as main response", info="Use the same provider and model for judging", visible=False)

    # Judge configuration (visible only when judge is enabled)
    with gr.Column(visible=False) as judge_config_section:
        # Judge provider/model configuration (hidden when using same LLM)
        with gr.Column(visible=False) as judge_llm_config:
            with gr.Row():
                judge_provider = gr.Radio(
                    choices=config.PROVIDERS,
                    value="OpenAI",
                    label="Judge Provider",
                    info="Provider for the judge LLM"
                )

            # Judge Custom Provider Configuration (visible only when Custom is selected)
            with gr.Column(visible=False) as judge_custom_row:
                gr.Markdown("### Judge Custom Provider Configuration")
                with gr.Row():
                    judge_base_url = gr.Textbox(
                        label="Judge Endpoint URL",
                        placeholder="https://your-judge-api-endpoint.com/v1",
                        info="Enter your custom judge API endpoint"
                    )
                    judge_api_key = gr.Textbox(
                        label="Judge API Key",
                        type="password",
                        info="API key for your judge endpoint"
                    )

            # Judge Model Selection
            with gr.Row():
                judge_model_dropdown = gr.Dropdown(
                    choices=config.get_models_for_provider("OpenAI"),
                    value=config.get_models_for_provider("OpenAI")[0] if config.get_models_for_provider("OpenAI") else None,
                    label="Judge Model",
                    visible=True
                )
                judge_model_textbox = gr.Textbox(
                    label="Custom Judge Model",
                    placeholder="e.g., gpt-4, claude-3-opus",
                    info="Enter the exact judge model name",
                    visible=False
                )

        # Judge Parameters (always shown when judge is enabled)
        with gr.Row():
            judge_temperature = gr.Slider(minimum=0.0, maximum=2.0, value=0.1, label="Judge Temperature", info="Lower values make judge scoring more consistent")
            scoring_scale = gr.Radio(
                choices=["1-5", "1-10", "1-100"],
                value="1-10",
                label="Scoring Scale",
                info="Scale for judge scoring"
            )

        # Judge Criteria
        judge_criteria = gr.Textbox(
            label="Judge Criteria",
            lines=3,
            value="Evaluate the response for: accuracy, helpfulness, clarity, and relevance to the query.",
            info="Criteria for the judge to evaluate the response against"
        )

    # Event handlers for judge provider selection
    judge_provider.change(
        fn=update_model_choices,
        inputs=judge_provider,
        outputs=[judge_model_dropdown, judge_model_textbox]
    )
    judge_provider.change(
        fn=update_custom_fields,
        inputs=judge_provider,
        outputs=[judge_custom_row]
    )
>>>>>>> 7acdf1ac

    # Generate button to trigger API call
    generate_btn = gr.Button("Generate")

    # Output Section
    gr.Markdown("## Output Section")
    # Textbox for displaying reasoning tokens when available
    reasoning_output = gr.Textbox(label="Model Reasoning", lines=5, visible=True)
    # Textbox for displaying retrieved context when RAG is enabled
    context_output = gr.Textbox(label="Retrieved Context", lines=8, visible=False)
    # Textbox for displaying successful model responses
    response_output = gr.Textbox(label="Model Response", lines=10)
    # Textbox for displaying errors (hidden by default)
    error_output = gr.Textbox(label="Errors", lines=5, visible=False)

    # Messages Accordion Section
    with gr.Accordion("Full Message Array", open=False):
        messages_output = gr.JSON(label="Conversation Messages", value=[])

    # Judge Output Section
    with gr.Column(visible=False) as judge_column:
        gr.Markdown("## Judge Evaluation")
        with gr.Row():
            judge_score = gr.Number(label="Judge Score", value=None, precision=2, info="Score from the LLM judge")
            judge_confidence = gr.Number(label="Judge Confidence", value=None, precision=2, info="Judge's confidence in the score (0-1)")
        judge_feedback = gr.Textbox(label="Judge Feedback", lines=5, info="Detailed feedback from the judge")
        judge_reasoning = gr.Textbox(label="Judge Reasoning", lines=3, info="Judge's reasoning process")

    # Event handler for judge enable/disable
    enable_judge.change(
        fn=update_judge_visibility,
        inputs=enable_judge,
        outputs=[use_same_llm, judge_config_section, judge_column]
    )

    # Event handler for use same LLM checkbox
    use_same_llm.change(
        fn=update_judge_llm_config_visibility,
        inputs=[enable_judge, use_same_llm],
        outputs=judge_llm_config
    )

    # Metadata Section (moved to bottom)
    gr.Markdown("## Metadata")
    # Markdown display for response metadata (model, time, tokens, judge info)
    metadata = gr.Markdown(label="Response Metadata")

    # Function for generating responses with error handling
<<<<<<< HEAD
    def generate_response(provider, model_dd, model_tb, base_url, api_key, system, prompt, temp, max_tok, top_p_val, freq_pen, pres_pen, stream, use_rag, custom_api_key):
=======
    def generate_response(provider, model_dd, model_tb, base_url, api_key, system, prompt, temp, max_tok, top_p_val, freq_pen, pres_pen, stream,
                         enable_judge, use_same_llm, judge_provider, judge_base_url, judge_api_key, judge_model_dd, judge_model_tb,
                         judge_temp, criteria, scale):
>>>>>>> 7acdf1ac
        """
        Generate response from LLM API based on selected provider and parameters.
        Includes comprehensive error handling for API calls and RAG functionality.

        Args:
            provider (str): Selected provider ("OpenAI", "OpenRouter", "Custom")
            model_dd (str): Model from dropdown (for OpenAI/OpenRouter)
            model_tb (str): Model from textbox (for Custom)
            base_url (str): Custom base URL
            api_key (str): Custom API key
            system (str): System message
            prompt (str): User prompt
            temp (float): Temperature parameter
            max_tok (int): Max tokens
            top_p_val (float): Top-p parameter
            freq_pen (float): Frequency penalty
            pres_pen (float): Presence penalty
            stream (bool): Whether to use streaming
            use_rag (bool): Whether to use RAG
            custom_api_key (str): Custom API key for RAG

        Yields:
            tuple: (gr.update for reasoning, gr.update for context, gr.update for response, gr.update for error, metadata_str, api_messages)
        """
        # Initialize variables
        full_response = ""
        reasoning = ""
        usage = None
        error_message = ""
        retrieved_context = ""

        # Initialize RAG if enabled
        if use_rag:
            rag_success, rag_message = initialize_rag_with_api_key(provider, api_key, custom_api_key)
            if not rag_success:
                error_message = f"RAG initialization failed: {rag_message}"

        # Judge evaluation variables
        judge_score = None
        judge_confidence = None
        judge_feedback = ""
        judge_reasoning = ""
        judge_data = None

        # Determine model, API base URL, and API key using helper functions
        model = get_model(provider, model_dd, model_tb)
        api_base_url = get_api_base_url(provider, base_url)
        api_key_final = get_api_key(provider, api_key)

        # Create OpenAI client instance
        client = create_client(api_base_url, api_key_final)

        # Prepare messages for the API call (with or without RAG)
        if use_rag and not error_message:
            messages, retrieved_context = prepare_messages_with_rag(system, prompt)
        else:
            messages, retrieved_context = prepare_messages(system, prompt)

        # Record start time for response time calculation
        start_time = time.time()

        try:
            # Make API call using unified response handler
            last_usage = None
            last_reasoning = ""
            full_response = ""

            for response_content, response_usage, response_reasoning in handle_api_response(client, model, messages, temp, max_tok, top_p_val, freq_pen, pres_pen, stream):
                full_response = response_content
                if response_usage:
                    last_usage = response_usage
                if response_reasoning:
                    last_reasoning = response_reasoning

                # For streaming, yield each partial result
                if stream:
                    reasoning_value = last_reasoning if last_reasoning else "No reasoning tokens included"

                    # Show loading states for judge fields during streaming if judge is enabled
                    if enable_judge:
                        judge_score_value = None  # Number fields must remain None during loading
                        judge_confidence_value = None
                        judge_feedback_value = "⌛ Judge will evaluate once response is complete..."
                        judge_reasoning_value = "📝 Waiting for main response..."
                    else:
                        judge_score_value = None
                        judge_confidence_value = None
                        judge_feedback_value = ""
                        judge_reasoning_value = ""

                    yield (gr.update(value=reasoning_value),
                           gr.update(value=retrieved_context, visible=use_rag),
                           gr.update(value=full_response),
                           gr.update(value="", visible=False),
                           "",
<<<<<<< HEAD
                           messages)

            # Set final values for downstream processing
            usage = last_usage
            reasoning = last_reasoning
=======
                           messages,
                           gr.update(value=judge_score_value),
                           gr.update(value=judge_confidence_value),
                           gr.update(value=judge_feedback_value),
                           gr.update(value=judge_reasoning_value),
                           gr.update(visible=enable_judge))
                full_response = partial
                reasoning = last_reasoning
                usage = last_usage
            else:
                # Handle non-streaming response
                full_response, usage, reasoning = handle_non_streaming_response(client, model, messages, temp, max_tok, top_p_val, freq_pen, pres_pen)
>>>>>>> 7acdf1ac

                # For non-streaming, yield immediately with response and loading states for judge if enabled
                if enable_judge:
                    reasoning_value = reasoning if reasoning else "No reasoning tokens included"
                    response_time = time.time() - start_time
                    metadata = format_metadata(model, provider, response_time, usage, "", judge_enabled=False)

                    yield (gr.update(value=reasoning_value),
                           gr.update(value=full_response),
                           gr.update(value="", visible=False),
                           metadata,
                           prepare_messages(system, prompt) + [{"role": "assistant", "content": full_response}],
                           gr.update(value=None),  # Number fields must remain None during loading
                           gr.update(value=None),
                           gr.update(value="🤖 Judge is evaluating the response..."),
                           gr.update(value="⏳ Processing evaluation criteria..."),
                           gr.update(visible=enable_judge))

        except ValueError as e:
            error_message = str(e)
        except AuthenticationError:
            error_message = "Error: Invalid API key. Please check your API key and try again."
        except RateLimitError:
            error_message = "Error: Rate limit exceeded. Please wait and try again later."
        except NotFoundError:
            error_message = "Error: Invalid model selected. Please choose a valid model."
        except APIConnectionError:
            error_message = "Error: Network connection issue. Please check your internet connection and try again."
        except APIError as e:
            error_message = f"Error: API error occurred - {str(e)}"
        except Exception as e:
            error_message = f"Error: Unexpected error - {str(e)}"

        # Calculate total response time
        end_time = time.time()
        response_time = end_time - start_time

        # Add assistant response to messages array if successful
        if full_response and not error_message:
            messages.append({"role": "assistant", "content": full_response})

            # Show loading states for judge evaluation if enabled
            if enable_judge:
                reasoning_value = reasoning if reasoning else "No reasoning tokens included"
                metadata = format_metadata(model, provider, response_time, usage, error_message, judge_enabled=False)

                # Yield with loading states for judge fields
                yield (gr.update(value=reasoning_value),
                       gr.update(value=full_response),
                       gr.update(value="", visible=False),
                       metadata,
                       messages,
                       gr.update(value=None),  # Number fields must remain None during loading
                       gr.update(value=None),
                       gr.update(value="🤖 Judge is evaluating the response..."),
                       gr.update(value="⏳ Processing evaluation criteria..."),
                       gr.update(visible=enable_judge))

            # Perform judge evaluation if enabled
            if enable_judge:
                judge_start_time = time.time()
                try:
                    # Use same LLM settings or judge-specific settings
                    if use_same_llm:
                        judge_model = model
                        judge_client = client
                        judge_provider_name = provider
                    else:
                        judge_model = get_model(judge_provider, judge_model_dd, judge_model_tb)
                        judge_client = get_judge_client(judge_provider, judge_base_url, judge_api_key)
                        judge_provider_name = judge_provider

                    judge_score, judge_confidence, judge_feedback, judge_reasoning, judge_usage = evaluate_with_judge(
                        judge_client, judge_model, system, prompt, full_response, criteria, scale, judge_temp
                    )

                    judge_evaluation_time = time.time() - judge_start_time
                    judge_data = {
                        'model': judge_model,
                        'provider': judge_provider_name,
                        'evaluation_time': judge_evaluation_time,
                        'same_llm': use_same_llm,
                        'usage': judge_usage
                    }
                except Exception as e:
                    judge_score = None
                    judge_confidence = None
                    judge_feedback = f"Judge evaluation failed: {str(e)}"
                    judge_reasoning = str(e)
                    judge_evaluation_time = time.time() - judge_start_time
                    judge_data = {
                        'model': 'N/A',
                        'provider': 'N/A',
                        'evaluation_time': judge_evaluation_time,
                        'same_llm': use_same_llm,
                        'usage': None
                    }

        # Format metadata for display
        if enable_judge and judge_data is not None:
            metadata = format_metadata(model, provider, response_time, usage, error_message, judge_enabled=True, judge_data=judge_data)
        else:
            metadata = format_metadata(model, provider, response_time, usage, error_message, judge_enabled=False)

        # Yield with appropriate visibility for error output
        if error_message:
            yield (gr.update(value="No reasoning tokens included"),
                   gr.update(value="", visible=False),
                   gr.update(value=""),
                   gr.update(value=error_message, visible=True),
                   metadata,
                   messages,
                   gr.update(value=judge_score),
                   gr.update(value=judge_confidence),
                   gr.update(value=judge_feedback),
                   gr.update(value=judge_reasoning),
                   gr.update(visible=enable_judge))
        else:
            reasoning_value = reasoning if reasoning else "No reasoning tokens included"
            yield (gr.update(value=reasoning_value),
                   gr.update(value=retrieved_context, visible=use_rag),
                   gr.update(value=full_response),
                   gr.update(value="", visible=False),
                   metadata,
                   messages,
                   gr.update(value=judge_score),
                   gr.update(value=judge_confidence),
                   gr.update(value=judge_feedback),
                   gr.update(value=judge_reasoning),
                   gr.update(visible=enable_judge))

    # RAG Event Handlers
    initialize_rag_btn.click(
        fn=initialize_or_update_rag_database,
        inputs=[knowledge_base_path, file_pattern],
        outputs=[rag_status, doc_count]
    )

    viz_2d_btn.click(
        fn=create_2d_visualization,
        outputs=[viz_2d_plot]
    )

    viz_3d_btn.click(
        fn=create_3d_visualization,
        outputs=[viz_3d_plot]
    )

    # Update RAG status when RAG is enabled/disabled
    enable_rag.change(
        fn=auto_load_rag_database,
        inputs=[enable_rag, provider_radio],
        outputs=[rag_status]
    )

    # Event handler for the generate button
    # Calls generate_response function with all input values and updates output components
    generate_btn.click(
        fn=generate_response,
<<<<<<< HEAD
        inputs=[provider_radio, model_dropdown, model_textbox, custom_base_url, custom_api_key, system_message, user_prompt, temperature, max_tokens, top_p, frequency_penalty, presence_penalty, streaming, enable_rag, custom_api_key],
        outputs=[reasoning_output, context_output, response_output, error_output, metadata, messages_output]
=======
        inputs=[provider_radio, model_dropdown, model_textbox, custom_base_url, custom_api_key, system_message, user_prompt, temperature, max_tokens, top_p, frequency_penalty, presence_penalty, streaming,
                enable_judge, use_same_llm, judge_provider, judge_base_url, judge_api_key, judge_model_dropdown, judge_model_textbox,
                judge_temperature, judge_criteria, scoring_scale],
        outputs=[reasoning_output, response_output, error_output, metadata, messages_output, judge_score, judge_confidence, judge_feedback, judge_reasoning, judge_column]
>>>>>>> 7acdf1ac
    )

# Main execution block
# Launches the Gradio application when the script is run directly
if __name__ == "__main__":
    demo.launch()<|MERGE_RESOLUTION|>--- conflicted
+++ resolved
@@ -23,6 +23,7 @@
 import config
 import os
 import time
+import json
 from openai import OpenAI, AuthenticationError, RateLimitError, APIError, NotFoundError, APIConnectionError
 from rag import RAGManager
 
@@ -240,7 +241,6 @@
 - **Token Usage:** {usage.total_tokens if usage else 'N/A'}
 """
 
-<<<<<<< HEAD
 # RAG-specific functions
 def initialize_rag_with_api_key(provider, api_key, custom_api_key):
     """Initialize RAG manager with appropriate API key based on provider."""
@@ -426,7 +426,34 @@
         {"role": "system", "content": system},
         {"role": "user", "content": prompt}
     ], ""
-=======
+
+def format_metadata(model, provider, response_time, usage, error_message, judge_enabled=False, judge_data=None):
+    """
+    Format the response metadata for display, including judge information if available.
+
+    Args:
+        model (str): The model name.
+        provider (str): The provider name.
+        response_time (float): Time taken for the response.
+        usage: Token usage object from the API.
+        error_message (str): Error message if any.
+        judge_enabled (bool): Whether judge evaluation was enabled.
+        judge_data (dict): Judge metadata including model, provider, evaluation time.
+
+    Returns:
+        str: Formatted metadata string.
+    """
+    if error_message:
+        return ""
+
+    metadata_str = f"""
+**Main Response:**
+- **Model:** {model}
+- **Provider:** {provider}
+- **Response Time:** {response_time:.2f} seconds
+- **Token Usage:** {usage.total_tokens if usage else 'N/A'}
+"""
+
     if judge_enabled and judge_data:
         judge_model = judge_data.get('model', 'N/A')
         judge_provider = judge_data.get('provider', 'N/A')
@@ -537,7 +564,6 @@
     api_base_url = get_api_base_url(judge_provider, judge_base_url)
     api_key_final = get_api_key(judge_provider, judge_api_key)
     return create_client(api_base_url, api_key_final)
->>>>>>> 7acdf1ac
 
 # Gradio interface definition
 # Creates the web UI for the LLM client using Gradio Blocks
@@ -620,7 +646,6 @@
     # Checkbox to enable/disable streaming responses
     streaming = gr.Checkbox(value=config.DEFAULT_STREAMING, label="Streaming Responses")
 
-<<<<<<< HEAD
     # RAG Section
     gr.Markdown("## RAG (Retrieval Augmented Generation)")
     with gr.Row():
@@ -663,7 +688,7 @@
         with gr.Row():
             viz_2d_plot = gr.Plot(label="2D Vector Visualization")
             viz_3d_plot = gr.Plot(label="3D Vector Visualization")
-=======
+
     # Judge Configuration Section
     gr.Markdown("## LLM Judge Configuration")
     enable_judge = gr.Checkbox(value=False, label="Enable LLM Judge", info="Use another LLM to evaluate and score the response")
@@ -740,7 +765,6 @@
         inputs=judge_provider,
         outputs=[judge_custom_row]
     )
->>>>>>> 7acdf1ac
 
     # Generate button to trigger API call
     generate_btn = gr.Button("Generate")
@@ -789,16 +813,12 @@
     metadata = gr.Markdown(label="Response Metadata")
 
     # Function for generating responses with error handling
-<<<<<<< HEAD
-    def generate_response(provider, model_dd, model_tb, base_url, api_key, system, prompt, temp, max_tok, top_p_val, freq_pen, pres_pen, stream, use_rag, custom_api_key):
-=======
-    def generate_response(provider, model_dd, model_tb, base_url, api_key, system, prompt, temp, max_tok, top_p_val, freq_pen, pres_pen, stream,
+    def generate_response(provider, model_dd, model_tb, base_url, api_key, system, prompt, temp, max_tok, top_p_val, freq_pen, pres_pen, stream, use_rag, custom_api_key,
                          enable_judge, use_same_llm, judge_provider, judge_base_url, judge_api_key, judge_model_dd, judge_model_tb,
                          judge_temp, criteria, scale):
->>>>>>> 7acdf1ac
         """
         Generate response from LLM API based on selected provider and parameters.
-        Includes comprehensive error handling for API calls and RAG functionality.
+        Includes comprehensive error handling for API calls, RAG functionality, and judge evaluation.
 
         Args:
             provider (str): Selected provider ("OpenAI", "OpenRouter", "Custom")
@@ -816,9 +836,19 @@
             stream (bool): Whether to use streaming
             use_rag (bool): Whether to use RAG
             custom_api_key (str): Custom API key for RAG
+            enable_judge (bool): Whether to enable judge evaluation
+            use_same_llm (bool): Whether to use same LLM for judging
+            judge_provider (str): Judge provider
+            judge_base_url (str): Judge base URL
+            judge_api_key (str): Judge API key
+            judge_model_dd (str): Judge model from dropdown
+            judge_model_tb (str): Judge model from textbox
+            judge_temp (float): Judge temperature
+            criteria (str): Judge evaluation criteria
+            scale (str): Judge scoring scale
 
         Yields:
-            tuple: (gr.update for reasoning, gr.update for context, gr.update for response, gr.update for error, metadata_str, api_messages)
+            tuple: (gr.update for reasoning, gr.update for context, gr.update for response, gr.update for error, metadata_str, api_messages, judge outputs)
         """
         # Initialize variables
         full_response = ""
@@ -891,38 +921,30 @@
                            gr.update(value=full_response),
                            gr.update(value="", visible=False),
                            "",
-<<<<<<< HEAD
-                           messages)
-
-            # Set final values for downstream processing
-            usage = last_usage
-            reasoning = last_reasoning
-=======
                            messages,
                            gr.update(value=judge_score_value),
                            gr.update(value=judge_confidence_value),
                            gr.update(value=judge_feedback_value),
                            gr.update(value=judge_reasoning_value),
                            gr.update(visible=enable_judge))
-                full_response = partial
-                reasoning = last_reasoning
-                usage = last_usage
-            else:
-                # Handle non-streaming response
-                full_response, usage, reasoning = handle_non_streaming_response(client, model, messages, temp, max_tok, top_p_val, freq_pen, pres_pen)
->>>>>>> 7acdf1ac
-
-                # For non-streaming, yield immediately with response and loading states for judge if enabled
+
+            # Set final values for downstream processing
+            usage = last_usage
+            reasoning = last_reasoning
+
+            # For non-streaming, yield immediately with response and loading states for judge if enabled
+            if not stream:
+                reasoning_value = reasoning if reasoning else "No reasoning tokens included"
+                response_time = time.time() - start_time
+                metadata_temp = format_metadata(model, provider, response_time, usage, "", judge_enabled=False)
+
                 if enable_judge:
-                    reasoning_value = reasoning if reasoning else "No reasoning tokens included"
-                    response_time = time.time() - start_time
-                    metadata = format_metadata(model, provider, response_time, usage, "", judge_enabled=False)
-
                     yield (gr.update(value=reasoning_value),
+                           gr.update(value=retrieved_context, visible=use_rag),
                            gr.update(value=full_response),
                            gr.update(value="", visible=False),
-                           metadata,
-                           prepare_messages(system, prompt) + [{"role": "assistant", "content": full_response}],
+                           metadata_temp,
+                           messages + [{"role": "assistant", "content": full_response}],
                            gr.update(value=None),  # Number fields must remain None during loading
                            gr.update(value=None),
                            gr.update(value="🤖 Judge is evaluating the response..."),
@@ -1070,15 +1092,10 @@
     # Calls generate_response function with all input values and updates output components
     generate_btn.click(
         fn=generate_response,
-<<<<<<< HEAD
-        inputs=[provider_radio, model_dropdown, model_textbox, custom_base_url, custom_api_key, system_message, user_prompt, temperature, max_tokens, top_p, frequency_penalty, presence_penalty, streaming, enable_rag, custom_api_key],
-        outputs=[reasoning_output, context_output, response_output, error_output, metadata, messages_output]
-=======
-        inputs=[provider_radio, model_dropdown, model_textbox, custom_base_url, custom_api_key, system_message, user_prompt, temperature, max_tokens, top_p, frequency_penalty, presence_penalty, streaming,
+        inputs=[provider_radio, model_dropdown, model_textbox, custom_base_url, custom_api_key, system_message, user_prompt, temperature, max_tokens, top_p, frequency_penalty, presence_penalty, streaming, enable_rag, custom_api_key,
                 enable_judge, use_same_llm, judge_provider, judge_base_url, judge_api_key, judge_model_dropdown, judge_model_textbox,
                 judge_temperature, judge_criteria, scoring_scale],
-        outputs=[reasoning_output, response_output, error_output, metadata, messages_output, judge_score, judge_confidence, judge_feedback, judge_reasoning, judge_column]
->>>>>>> 7acdf1ac
+        outputs=[reasoning_output, context_output, response_output, error_output, metadata, messages_output, judge_score, judge_confidence, judge_feedback, judge_reasoning, judge_column]
     )
 
 # Main execution block
